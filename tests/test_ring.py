--- conflicted
+++ resolved
@@ -361,10 +361,4 @@
             self.assertIsInstance(dev.alert, dict)
             self.assertIsInstance(dev.alert_expires_at, datetime)
             self.assertTrue(datetime.now() <= dev.alert_expires_at)
-<<<<<<< HEAD
-            self.assertIsNotNone(dev._ring.cache_file)
-=======
-            self.assertIsNotNone(dev._ring.cache_file)
-
-        os.remove(CACHE)
->>>>>>> a3f1ccde
+            self.assertIsNotNone(dev._ring.cache_file)