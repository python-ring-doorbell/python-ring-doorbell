--- conflicted
+++ resolved
@@ -276,7 +276,6 @@
     echomock.assert_called_with(exp)
 
 
-<<<<<<< HEAD
 async def test_in_home_chime(ring, aioresponses_mock, devices_fixture):
     runner = CliRunner()
     with runner.isolated_filesystem():
@@ -338,7 +337,7 @@
             ["--device-name", "Front"],
             obj=ring,
         )
-        expected = "Front is not a doorbell, no in-home chime settings available"
+        expected = "Front is not a doorbell"
         assert res.exit_code == 1
         assert expected in res.output
 
@@ -351,7 +350,8 @@
         expected = "There are 2 doorbells, you need to pass the --device-name option"
         assert res.exit_code == 1
         assert expected in res.output
-=======
+
+
 async def test_open_door(ring, aioresponses_mock, devices_fixture):
     runner = CliRunner()
 
@@ -392,7 +392,7 @@
         obj=ring,
     )
     assert res.exit_code == 1
-    assert "Front is not a intercoms" in res.output
+    assert "Front is not a intercom" in res.output
 
     # Wrong name
     res = await runner.invoke(
@@ -401,5 +401,4 @@
         obj=ring,
     )
     assert res.exit_code == 1
-    assert "Cannot find intercoms or other with name Frontx" in res.output
->>>>>>> fd8ba3d0
+    assert "Cannot find intercom with name Frontx" in res.output